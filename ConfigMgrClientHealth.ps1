--- conflicted
+++ resolved
@@ -684,11 +684,7 @@
 	Function Test-ClientSettingsConfiguration {
 		Param([Parameter(Mandatory=$true)]$Log)
 
-<<<<<<< HEAD
-		$ClientSettingsConfig = Get-WMIObject CCM_ClientAgentConfig -Namespace 'root\ccm\policy\defaultmachine\RequestedConfig'
-=======
 		$ClientSettingsConfig = @(Get-WmiObject -Namespace "root\ccm\Policy\DefaultMachine\RequestedConfig" -Class CCM_ClientAgentConfig -ErrorAction SilentlyContinue | Where {$_.PolicySource -eq "CcmTaskSequence"})
->>>>>>> 6e5ba79d
 
 		if ($ClientSettingsConfig.Count -gt 0) {
 
@@ -2064,11 +2060,7 @@
             $execute = $true
         }
 
-<<<<<<< HEAD
-        if ($execute = $true) {
-=======
         if ($execute -eq $true) {
->>>>>>> 6e5ba79d
 
             [float]$maxRebootDays = Get-XMLConfigMaxRebootDays
             if ($PowerShellVersion -ge 6) { $wmi = Get-CimInstance Win32_OperatingSystem }
